--- conflicted
+++ resolved
@@ -46,51 +46,10 @@
     tx::TransactionHash,
 };
 use darkfi_serial::{deserialize_async, serialize_async};
-<<<<<<< HEAD
 use drk::{
     generate_completions, kaching, parse_token_pair, parse_value_pair, DaoParams, Drk,
     PartialSwapData, BALANCE_BASE10_DECIMALS,
 };
-=======
-
-/// Error codes
-mod error;
-
-/// darkfid JSON-RPC related methods
-mod rpc;
-
-/// Payment methods
-mod transfer;
-
-/// Swap methods
-mod swap;
-use swap::PartialSwapData;
-
-/// Token methods
-mod token;
-
-/// CLI utility functions
-mod cli_util;
-use cli_util::{generate_completions, kaching, parse_token_pair, parse_value_pair};
-
-/// Wallet functionality related to Money
-mod money;
-use money::BALANCE_BASE10_DECIMALS;
-
-/// Wallet functionality related to Dao
-mod dao;
-use dao::DaoParams;
-
-/// Wallet functionality related to Deployooor
-mod deploy;
-
-/// Wallet functionality related to transactions history
-mod txs_history;
-
-/// Wallet database operations handler
-mod walletdb;
-use walletdb::{WalletDb, WalletPtr};
->>>>>>> ee6f54c9
 
 const CONFIG_FILE: &str = "drk_config.toml";
 const CONFIG_FILE_CONTENTS: &str = include_str!("../drk_config.toml");
@@ -486,8 +445,6 @@
     },
 }
 
-<<<<<<< HEAD
-=======
 #[derive(Clone, Debug, Deserialize, StructOpt)]
 enum ContractSubcmd {
     /// Generate a new deploy authority
@@ -515,77 +472,6 @@
     },
 }
 
-/// CLI-util structure
-pub struct Drk {
-    /// Wallet database operations handler
-    pub wallet: WalletPtr,
-    /// JSON-RPC client to execute requests to darkfid daemon
-    pub rpc_client: Option<RpcClient>,
-}
-
-impl Drk {
-    async fn new(
-        wallet_path: String,
-        wallet_pass: String,
-        endpoint: Option<Url>,
-        ex: Arc<smol::Executor<'static>>,
-    ) -> Result<Self> {
-        // Script kiddies protection
-        if wallet_pass == "changeme" {
-            eprintln!("Please don't use default wallet password...");
-            exit(2);
-        }
-
-        // Initialize wallet
-        let wallet_path = expand_path(&wallet_path)?;
-        if !wallet_path.exists() {
-            if let Some(parent) = wallet_path.parent() {
-                fs::create_dir_all(parent)?;
-            }
-        }
-        let wallet = match WalletDb::new(Some(wallet_path), Some(&wallet_pass)) {
-            Ok(w) => w,
-            Err(e) => {
-                eprintln!("Error initializing wallet: {e:?}");
-                exit(2);
-            }
-        };
-
-        // Initialize rpc client
-        let rpc_client = if let Some(endpoint) = endpoint {
-            Some(RpcClient::new(endpoint, ex).await?)
-        } else {
-            None
-        };
-
-        Ok(Self { wallet, rpc_client })
-    }
-
-    /// Initialize wallet with tables for drk
-    async fn initialize_wallet(&self) -> Result<()> {
-        let wallet_schema = include_str!("../wallet.sql");
-        if let Err(e) = self.wallet.exec_batch_sql(wallet_schema).await {
-            eprintln!("Error initializing wallet: {e:?}");
-            exit(2);
-        }
-
-        Ok(())
-    }
-
-    /// Auxiliary function to ping configured darkfid daemon for liveness.
-    async fn ping(&self) -> Result<()> {
-        println!("Executing ping request to darkfid...");
-        let latency = Instant::now();
-        let req = JsonRequest::new("ping", JsonValue::Array(vec![]));
-        let rep = self.rpc_client.as_ref().unwrap().oneshot_request(req).await?;
-        let latency = latency.elapsed();
-        println!("Got reply: {rep:?}");
-        println!("Latency: {latency:?}");
-        Ok(())
-    }
-}
-
->>>>>>> ee6f54c9
 async_daemonize!(realmain);
 async fn realmain(args: Args, ex: Arc<smol::Executor<'static>>) -> Result<()> {
     match args.command {
