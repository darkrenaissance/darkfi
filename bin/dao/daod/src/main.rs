--- conflicted
+++ resolved
@@ -110,15 +110,7 @@
 ////
 //// High priority:
 ////
-<<<<<<< HEAD
 //// 5. vote() should pass a ProposalBulla
-=======
-//// 1. Change MoneyWallets to be a HashMap<PublicKey, MoneyWallet>
-////
-//// 2. vote() should pass a ProposalBulla
-////
-//// 3. Delete old dao-cli and daod directories
->>>>>>> bfa63a7e
 ////
 //// Less priority:
 ////
