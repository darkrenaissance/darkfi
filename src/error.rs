<<<<<<< HEAD
use std::fmt;

use crate::{client, state};
=======
use crate::client;
use crate::state;
use crate::vm::ZkVmError;
>>>>>>> 5bac09d3

pub type Result<T> = std::result::Result<T, Error>;

#[derive(Debug, Clone, thiserror::Error)]
pub enum Error {
    #[error("io error: `{0:?}`")]
    Io(std::io::ErrorKind),

    #[error("Cannot find home directory")]
    PathNotFound,
    /// VarInt was encoded in a non-minimal way
    #[error("non-minimal varint")]
    NonMinimalVarInt,

    /// Parsing And Encode/Decode errors
    #[error("parse failed: `{0}`")]
    ParseFailed(&'static str),
    #[error(transparent)]
    ParseIntError(#[from] std::num::ParseIntError),
    #[error(transparent)]
    ParseBigIntError(#[from] num_bigint::ParseBigIntError),
    #[error(transparent)]
    ParseFloatError(#[from] std::num::ParseFloatError),
    #[error(transparent)]
    FromHexError(#[from] hex::FromHexError),
    #[error("Url parse erro `{0}`")]
    UrlParseError(String),
    #[error("No url found")]
    NoUrlFound,
    #[error("Malformed packet")]
    MalformedPacket,
    #[error(transparent)]
    AddrParseError(#[from] std::net::AddrParseError),
    #[error(transparent)]
    Base58EncodeError(#[from] bs58::encode::Error),
    #[error(transparent)]
    Base58DecodeError(#[from] bs58::decode::Error),
    #[error(transparent)]
    Utf8Error(#[from] std::string::FromUtf8Error),
    #[error(transparent)]
    StrUtf8Error(#[from] std::str::Utf8Error),
    #[error("TryInto error")]
    TryIntoError,
    #[error("TryFrom error")]
    TryFromError,
    #[error(transparent)]
    TryFromBigIntError(#[from] num_bigint::TryFromBigIntError<num_bigint::BigUint>),
    #[error("Json serialization error: `{0}`")]
    SerdeJsonError(String),
    #[error(transparent)]
    TomlDeserializeError(#[from] toml::de::Error),
    #[error(transparent)]
    TomlSerializeError(#[from] toml::ser::Error),

    /// Contract
    #[error("Bad variable ref type byte")]
    BadVariableRefType,
    #[error("Bad operation type byte")]
    BadOperationType,
    #[error("Bad constraint type byte")]
    BadConstraintType,
    #[error("Invalid param name")]
    InvalidParamName,
<<<<<<< HEAD
    InvalidParamType,
=======
    #[error("Missing params")]
>>>>>>> 5bac09d3
    MissingParams,
    #[error(transparent)]
    VmError(#[from] ZkVmError),
    #[error("Contract is poorly defined")]
    BadContract,
<<<<<<< HEAD
    Groth16Error,
    PlonkError,
=======
    #[error("Groth16 Error: `{0}`")]
    Groth16Error(String),
    #[error("Operation failed")]
>>>>>>> 5bac09d3
    OperationFailed,
    #[error("Unable to decrypt mint note")]
    NoteDecryptionFailed,
    #[error(transparent)]
    VerifyFailed(#[from] state::VerifyFailed),
    #[error("MerkleTree is full")]
    TreeFull,

    /// Service
    #[error("Services Error: `{0}`")]
    ServicesError(&'static str),
    #[error("Client failed: `{0}`")]
    ClientFailed(String),
    #[cfg(feature = "btc")]
    #[error(transparent)]
    BtcFailed(#[from] crate::service::BtcFailed),
    #[cfg(feature = "sol")]
    #[error("Sol client failed: `{0}`")]
    SolFailed(String),
    #[cfg(feature = "eth")]
    #[error(transparent)]
    EthFailed(#[from] crate::service::EthFailed),
    #[error("BridgeError Error: `{0}`")]
    BridgeError(String),
    #[error("ZmqError: `{0}`")]
    ZmqError(String),

    /// Database/Sql errors
    #[error("Rocksdb error: `{0}`")]
    RocksdbError(String),
    #[error("Rusqlite error: `{0}`")]
    RusqliteError(String),
    #[error("SlabsStore Error: `{0}`")]
    SlabsStore(String),

    /// RPC errors
    #[error("JsonRpc Error: `{0}`")]
    JsonRpcError(String),
    #[error("Not supported network")]
    NotSupportedNetwork,
    #[error("Not supported token")]
    NotSupportedToken,
    #[error("Could not parse token parameter")]
    TokenParseError,
    #[error("Cannot parse network parameter")]
    NetworkParseError,
    #[error("Async_Native_TLS error: `{0}`")]
    AsyncNativeTlsError(String),
    #[error("TungsteniteError: `{0}`")]
    TungsteniteError(String),

    /// Network
    #[error("Connection failed")]
    ConnectFailed,
    #[error("Connection timed out")]
    ConnectTimeout,
    #[error("Channel stopped")]
    ChannelStopped,
    #[error("Channel timed out")]
    ChannelTimeout,
    #[error("Service stopped")]
    ServiceStopped,

    /// Util
    #[error("No config file detected. Please create one.")]
    ConfigNotFound,
    #[error("No keypair file detected.")]
    KeypairPathNotFound,
    #[error("No cashier public keys detected.")]
    CashierKeysNotFound,
    #[error("SetLoggerError")]
    SetLoggerError,
    #[error("Async_channel sender error")]
    AsyncChannelSenderError,
<<<<<<< HEAD
    AsyncChannelReceiverError,
}

impl std::error::Error for Error {}

impl fmt::Display for Error {
    fn fmt(&self, f: &mut fmt::Formatter) -> std::fmt::Result {
        match *self {
            Error::PathNotFound => f.write_str("Cannot find home directory"),
            Error::Io(ref err) => write!(f, "io error:{:?}", err),
            Error::NonMinimalVarInt => f.write_str("non-minimal varint"),
            Error::ParseFailed(ref err) => write!(f, "parse failed: {}", err),
            Error::ParseIntError => f.write_str("Parse int error"),
            Error::ParseBigIntError => f.write_str("Parse big int error"),
            Error::ParseFloatError => f.write_str("Parse float error"),
            Error::UrlParseError => f.write_str("Failed to parse URL"),
            Error::FromHexError => f.write_str("Failed to convert from hex"),
            Error::AsyncChannelSenderError => f.write_str("Async_channel sender error"),
            Error::AsyncChannelReceiverError => f.write_str("Async_channel receiver error"),
            Error::AsyncNativeTlsError => f.write_str("Async_Native_TLS error"),
            Error::MalformedPacket => f.write_str("Malformed packet"),
            Error::AddrParseError => f.write_str("Unable to parse address"),
            Error::BadVariableRefType => f.write_str("Bad variable ref type byte"),
            Error::BadOperationType => f.write_str("Bad operation type byte"),
            Error::BadConstraintType => f.write_str("Bad constraint type byte"),
            Error::InvalidParamName => f.write_str("Invalid param name"),
            Error::InvalidParamType => f.write_str("Invalid param type"),
            Error::MissingParams => f.write_str("Missing params"),
            Error::VmError => f.write_str("VM error"),
            Error::BadContract => f.write_str("Contract is poorly defined"),
            Error::Groth16Error => f.write_str("Groth16 error"),
            Error::PlonkError => f.write_str("Plonk error"),
            Error::RusqliteError(ref err) => write!(f, "Rusqlite error {}", err),
            Error::OperationFailed => f.write_str("Operation failed"),
            Error::ConnectFailed => f.write_str("Connection failed"),
            Error::ConnectTimeout => f.write_str("Connection timed out"),
            Error::ChannelStopped => f.write_str("Channel stopped"),
            Error::ChannelTimeout => f.write_str("Channel timed out"),
            Error::ServiceStopped => f.write_str("Service stopped"),
            Error::Utf8Error => f.write_str("Malformed UTF8"),
            Error::StrUtf8Error(ref err) => write!(f, "Malformed UTF8: {}", err),
            Error::NoteDecryptionFailed => f.write_str("Unable to decrypt mint note"),
            Error::ServicesError(ref err) => write!(f, "Services error: {}", err),
            Error::ZmqError(ref err) => write!(f, "ZmqError: {}", err),
            Error::VerifyFailed => f.write_str("Verify failed"),
            Error::ClientFailed(ref err) => write!(f, "Client failed: {}", err),
            #[cfg(feature = "btc")]
            Error::BtcFailed(ref err) => write!(f, "Btc client failed: {}", err),
            #[cfg(feature = "sol")]
            Error::SolFailed(ref err) => write!(f, "Sol client failed: {}", err),
            #[cfg(feature = "eth")]
            Error::EthFailed(ref err) => write!(f, "Eth client failed: {}", err),
            Error::TryIntoError => f.write_str("TryInto error"),
            Error::TryFromError => f.write_str("TryFrom error"),
            Error::TryFromBigIntError => f.write_str("TryFromBigInt error"),
            Error::RocksdbError(ref err) => write!(f, "Rocksdb Error: {}", err),
            Error::SlabsStore(ref err) => write!(f, "SlabsStore Error: {}", err),
            Error::JsonRpcError(ref err) => write!(f, "JsonRpc Error: {}", err),
            Error::TreeFull => f.write_str("MerkleTree is full"),
            Error::NotSupportedNetwork => f.write_str("Not supported network"),
            Error::NotSupportedToken => f.write_str("Not supported token"),
            Error::BridgeError(ref err) => write!(f, "Bridge error: {}", err),
            Error::SerdeJsonError(ref err) => write!(f, "Json serialization error: {}", err),
            Error::TomlDeserializeError(ref err) => write!(f, "Toml parsing error: {}", err),
            Error::TomlSerializeError(ref err) => write!(f, "Toml parsing error: {}", err),
            Error::Base58EncodeError(ref err) => write!(f, "bs58 encode error: {}", err),
            Error::Base58DecodeError(ref err) => write!(f, "bs58 decode error: {}", err),
            Error::ConfigNotFound => f.write_str("No config file detected. Please create one."),
            Error::KeypairPathNotFound => f.write_str("No keypair file detected."),
            Error::CashierKeysNotFound => f.write_str("No cashier public keys detected."),
            Error::SetLoggerError => f.write_str("SetLoggerError"),
            Error::TokenParseError => f.write_str("Could not parse token parameter"),
            Error::TungsteniteError => f.write_str("TungsteniteError"),
            Error::NetworkParseError => f.write_str("Cannot parse network parameter"),
        }
    }
=======
    #[error(transparent)]
    AsyncChannelReceiverError(#[from] async_channel::RecvError),
>>>>>>> 5bac09d3
}

impl From<zeromq::ZmqError> for Error {
    fn from(err: zeromq::ZmqError) -> Error {
        Error::ZmqError(err.to_string())
    }
}

impl From<rocksdb::Error> for Error {
    fn from(err: rocksdb::Error) -> Error {
        Error::RocksdbError(err.to_string())
    }
}

impl From<rusqlite::Error> for Error {
    fn from(err: rusqlite::Error) -> Error {
        Error::RusqliteError(err.to_string())
    }
}

impl From<serde_json::Error> for Error {
    fn from(err: serde_json::Error) -> Error {
        Error::SerdeJsonError(err.to_string())
    }
}

impl From<std::io::Error> for Error {
    fn from(err: std::io::Error) -> Error {
        Error::Io(err.kind())
    }
}

<<<<<<< HEAD
impl From<rusqlite::Error> for Error {
    fn from(err: rusqlite::Error) -> Error {
        Error::RusqliteError(err.to_string())
=======
impl From<client::ClientFailed> for Error {
    fn from(err: client::ClientFailed) -> Error {
        Error::ClientFailed(err.to_string())
>>>>>>> 5bac09d3
    }
}

impl<T> From<async_channel::SendError<T>> for Error {
    fn from(_err: async_channel::SendError<T>) -> Error {
        Error::AsyncChannelSenderError
    }
}

impl From<log::SetLoggerError> for Error {
    fn from(_err: log::SetLoggerError) -> Error {
        Error::SetLoggerError
    }
}

impl From<tungstenite::Error> for Error {
    fn from(err: tungstenite::Error) -> Error {
        Error::TungsteniteError(err.to_string())
    }
}
impl From<async_native_tls::Error> for Error {
    fn from(err: async_native_tls::Error) -> Error {
        Error::AsyncNativeTlsError(err.to_string())
    }
}

impl From<url::ParseError> for Error {
    fn from(err: url::ParseError) -> Error {
        Error::UrlParseError(err.to_string())
    }
}

#[cfg(feature = "sol")]
impl From<crate::service::SolFailed> for Error {
    fn from(err: crate::service::SolFailed) -> Error {
        Error::SolFailed(err.to_string())
    }
}

impl From<bellman::SynthesisError> for Error {
    fn from(err: bellman::SynthesisError) -> Error {
        Error::Groth16Error(err.to_string())
    }
}

impl From<halo2::plonk::Error> for Error {
    fn from(_err: halo2::plonk::Error) -> Error {
        Error::PlonkError
    }
}<|MERGE_RESOLUTION|>--- conflicted
+++ resolved
@@ -1,12 +1,4 @@
-<<<<<<< HEAD
-use std::fmt;
-
 use crate::{client, state};
-=======
-use crate::client;
-use crate::state;
-use crate::vm::ZkVmError;
->>>>>>> 5bac09d3
 
 pub type Result<T> = std::result::Result<T, Error>;
 
@@ -70,25 +62,16 @@
     BadConstraintType,
     #[error("Invalid param name")]
     InvalidParamName,
-<<<<<<< HEAD
+    #[error("Invalid param type")]
     InvalidParamType,
-=======
     #[error("Missing params")]
->>>>>>> 5bac09d3
     MissingParams,
-    #[error(transparent)]
-    VmError(#[from] ZkVmError),
     #[error("Contract is poorly defined")]
     BadContract,
-<<<<<<< HEAD
-    Groth16Error,
+    #[error("Operation failed")]
+    OperationFailed,
+    #[error("PLONK error")]
     PlonkError,
-=======
-    #[error("Groth16 Error: `{0}`")]
-    Groth16Error(String),
-    #[error("Operation failed")]
->>>>>>> 5bac09d3
-    OperationFailed,
     #[error("Unable to decrypt mint note")]
     NoteDecryptionFailed,
     #[error(transparent)]
@@ -162,87 +145,8 @@
     SetLoggerError,
     #[error("Async_channel sender error")]
     AsyncChannelSenderError,
-<<<<<<< HEAD
-    AsyncChannelReceiverError,
-}
-
-impl std::error::Error for Error {}
-
-impl fmt::Display for Error {
-    fn fmt(&self, f: &mut fmt::Formatter) -> std::fmt::Result {
-        match *self {
-            Error::PathNotFound => f.write_str("Cannot find home directory"),
-            Error::Io(ref err) => write!(f, "io error:{:?}", err),
-            Error::NonMinimalVarInt => f.write_str("non-minimal varint"),
-            Error::ParseFailed(ref err) => write!(f, "parse failed: {}", err),
-            Error::ParseIntError => f.write_str("Parse int error"),
-            Error::ParseBigIntError => f.write_str("Parse big int error"),
-            Error::ParseFloatError => f.write_str("Parse float error"),
-            Error::UrlParseError => f.write_str("Failed to parse URL"),
-            Error::FromHexError => f.write_str("Failed to convert from hex"),
-            Error::AsyncChannelSenderError => f.write_str("Async_channel sender error"),
-            Error::AsyncChannelReceiverError => f.write_str("Async_channel receiver error"),
-            Error::AsyncNativeTlsError => f.write_str("Async_Native_TLS error"),
-            Error::MalformedPacket => f.write_str("Malformed packet"),
-            Error::AddrParseError => f.write_str("Unable to parse address"),
-            Error::BadVariableRefType => f.write_str("Bad variable ref type byte"),
-            Error::BadOperationType => f.write_str("Bad operation type byte"),
-            Error::BadConstraintType => f.write_str("Bad constraint type byte"),
-            Error::InvalidParamName => f.write_str("Invalid param name"),
-            Error::InvalidParamType => f.write_str("Invalid param type"),
-            Error::MissingParams => f.write_str("Missing params"),
-            Error::VmError => f.write_str("VM error"),
-            Error::BadContract => f.write_str("Contract is poorly defined"),
-            Error::Groth16Error => f.write_str("Groth16 error"),
-            Error::PlonkError => f.write_str("Plonk error"),
-            Error::RusqliteError(ref err) => write!(f, "Rusqlite error {}", err),
-            Error::OperationFailed => f.write_str("Operation failed"),
-            Error::ConnectFailed => f.write_str("Connection failed"),
-            Error::ConnectTimeout => f.write_str("Connection timed out"),
-            Error::ChannelStopped => f.write_str("Channel stopped"),
-            Error::ChannelTimeout => f.write_str("Channel timed out"),
-            Error::ServiceStopped => f.write_str("Service stopped"),
-            Error::Utf8Error => f.write_str("Malformed UTF8"),
-            Error::StrUtf8Error(ref err) => write!(f, "Malformed UTF8: {}", err),
-            Error::NoteDecryptionFailed => f.write_str("Unable to decrypt mint note"),
-            Error::ServicesError(ref err) => write!(f, "Services error: {}", err),
-            Error::ZmqError(ref err) => write!(f, "ZmqError: {}", err),
-            Error::VerifyFailed => f.write_str("Verify failed"),
-            Error::ClientFailed(ref err) => write!(f, "Client failed: {}", err),
-            #[cfg(feature = "btc")]
-            Error::BtcFailed(ref err) => write!(f, "Btc client failed: {}", err),
-            #[cfg(feature = "sol")]
-            Error::SolFailed(ref err) => write!(f, "Sol client failed: {}", err),
-            #[cfg(feature = "eth")]
-            Error::EthFailed(ref err) => write!(f, "Eth client failed: {}", err),
-            Error::TryIntoError => f.write_str("TryInto error"),
-            Error::TryFromError => f.write_str("TryFrom error"),
-            Error::TryFromBigIntError => f.write_str("TryFromBigInt error"),
-            Error::RocksdbError(ref err) => write!(f, "Rocksdb Error: {}", err),
-            Error::SlabsStore(ref err) => write!(f, "SlabsStore Error: {}", err),
-            Error::JsonRpcError(ref err) => write!(f, "JsonRpc Error: {}", err),
-            Error::TreeFull => f.write_str("MerkleTree is full"),
-            Error::NotSupportedNetwork => f.write_str("Not supported network"),
-            Error::NotSupportedToken => f.write_str("Not supported token"),
-            Error::BridgeError(ref err) => write!(f, "Bridge error: {}", err),
-            Error::SerdeJsonError(ref err) => write!(f, "Json serialization error: {}", err),
-            Error::TomlDeserializeError(ref err) => write!(f, "Toml parsing error: {}", err),
-            Error::TomlSerializeError(ref err) => write!(f, "Toml parsing error: {}", err),
-            Error::Base58EncodeError(ref err) => write!(f, "bs58 encode error: {}", err),
-            Error::Base58DecodeError(ref err) => write!(f, "bs58 decode error: {}", err),
-            Error::ConfigNotFound => f.write_str("No config file detected. Please create one."),
-            Error::KeypairPathNotFound => f.write_str("No keypair file detected."),
-            Error::CashierKeysNotFound => f.write_str("No cashier public keys detected."),
-            Error::SetLoggerError => f.write_str("SetLoggerError"),
-            Error::TokenParseError => f.write_str("Could not parse token parameter"),
-            Error::TungsteniteError => f.write_str("TungsteniteError"),
-            Error::NetworkParseError => f.write_str("Cannot parse network parameter"),
-        }
-    }
-=======
     #[error(transparent)]
     AsyncChannelReceiverError(#[from] async_channel::RecvError),
->>>>>>> 5bac09d3
 }
 
 impl From<zeromq::ZmqError> for Error {
@@ -275,21 +179,27 @@
     }
 }
 
-<<<<<<< HEAD
-impl From<rusqlite::Error> for Error {
-    fn from(err: rusqlite::Error) -> Error {
-        Error::RusqliteError(err.to_string())
-=======
+impl<T> From<async_channel::SendError<T>> for Error {
+    fn from(_err: async_channel::SendError<T>) -> Error {
+        Error::AsyncChannelSenderError
+    }
+}
+
+impl From<async_native_tls::Error> for Error {
+    fn from(err: async_native_tls::Error) -> Error {
+        Error::AsyncNativeTlsError(err.to_string())
+    }
+}
+
+impl From<url::ParseError> for Error {
+    fn from(err: url::ParseError) -> Error {
+        Error::UrlParseError(err.to_string())
+    }
+}
+
 impl From<client::ClientFailed> for Error {
     fn from(err: client::ClientFailed) -> Error {
         Error::ClientFailed(err.to_string())
->>>>>>> 5bac09d3
-    }
-}
-
-impl<T> From<async_channel::SendError<T>> for Error {
-    fn from(_err: async_channel::SendError<T>) -> Error {
-        Error::AsyncChannelSenderError
     }
 }
 
@@ -302,17 +212,6 @@
 impl From<tungstenite::Error> for Error {
     fn from(err: tungstenite::Error) -> Error {
         Error::TungsteniteError(err.to_string())
-    }
-}
-impl From<async_native_tls::Error> for Error {
-    fn from(err: async_native_tls::Error) -> Error {
-        Error::AsyncNativeTlsError(err.to_string())
-    }
-}
-
-impl From<url::ParseError> for Error {
-    fn from(err: url::ParseError) -> Error {
-        Error::UrlParseError(err.to_string())
     }
 }
 
@@ -323,12 +222,6 @@
     }
 }
 
-impl From<bellman::SynthesisError> for Error {
-    fn from(err: bellman::SynthesisError) -> Error {
-        Error::Groth16Error(err.to_string())
-    }
-}
-
 impl From<halo2::plonk::Error> for Error {
     fn from(_err: halo2::plonk::Error) -> Error {
         Error::PlonkError
