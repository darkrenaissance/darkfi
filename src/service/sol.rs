use std::{str::FromStr, time::Duration};

use async_executor::Executor;
use async_native_tls::TlsConnector;
use async_std::sync::{Arc, Mutex};
use async_trait::async_trait;
use futures::{SinkExt, StreamExt};
use log::{debug, error, info, warn};
use serde::Serialize;
use serde_json::{json, Value};
use solana_client::{blockhash_query::BlockhashQuery, rpc_client::RpcClient};
use solana_sdk::{
    native_token::lamports_to_sol,
    program_pack::Pack,
    pubkey::Pubkey,
    signature::{Signature, Signer},
    signer::keypair::Keypair,
    system_instruction,
    transaction::Transaction,
};
use spl_associated_token_account::{create_associated_token_account, get_associated_token_address};
use tungstenite::Message;

use super::bridge::{NetworkClient, TokenNotification, TokenSubscribtion};
use crate::{
    rpc::{jsonrpc, jsonrpc::JsonResult, websockets, websockets::WsStream},
    serial::{deserialize, serialize, Decodable, Encodable},
    types::*,
    util::{generate_id, parse::truncate, NetworkName},
    Error, Result,
};

pub const SOL_NATIVE_TOKEN_ID: &str = "So11111111111111111111111111111111111111112";

#[derive(Serialize)]
struct SubscribeParams {
    encoding: Value,
    commitment: Value,
}

pub struct SolClient {
    main_keypair: Keypair,
    // Subscriptions vector of pubkey
    subscriptions: Arc<Mutex<Vec<Pubkey>>>,
    notify_channel:
        (async_channel::Sender<TokenNotification>, async_channel::Receiver<TokenNotification>),
    rpc_server: &'static str,
    wss_server: &'static str,
}

impl SolClient {
    pub async fn new(main_keypair: Keypair, network: &str) -> Result<Arc<Self>> {
        let notify_channel = async_channel::unbounded();

        info!(target: "SOL BRIDGE", "Main SOL wallet pubkey: {:?}", &main_keypair.pubkey());

        let (rpc_server, wss_server) = match network {
            "mainnet" => ("https://api.mainnet-beta.solana.com", "wss://api.devnet.solana.com"),
            "devnet" => ("https://api.devnet.solana.com", "wss://api.devnet.solana.com"),
            "testnet" => ("https://api.testnet.solana.com", "wss://api.testnet.solana.com"),
            "localhost" => ("http://localhost:8899", "ws://localhost:8900"),
            _ => return Err(Error::NotSupportedNetwork),
        };

        Ok(Arc::new(Self {
            main_keypair,
            subscriptions: Arc::new(Mutex::new(Vec::new())),
            notify_channel,
            rpc_server,
            wss_server,
        }))
    }

    fn check_main_account_balance(&self, rpc: &RpcClient) -> SolResult<bool> {
        let main_sol_balance =
            rpc.get_balance(&self.main_keypair.pubkey()).map_err(SolFailed::from)?;

        let fees = rpc.get_fees()?;
        let lamports_per_signature = fees.fee_calculator.lamports_per_signature;
        let required_funds = lamports_per_signature * 3;

        Ok(main_sol_balance > required_funds)
    }

    async fn handle_subscribe_request(
        self: Arc<Self>,
        keypair: Keypair,
        drk_pub_key: DrkPublicKey,
        mint: Option<Pubkey>,
    ) -> SolResult<()> {
        debug!(target: "SOL BRIDGE", "handle_subscribe_request()");

        // Derive token pubkey if mint was provided.
        let pubkey = if mint.is_some() {
            get_associated_token_address(&keypair.pubkey(), &mint.unwrap())
        } else {
            keypair.pubkey()
        };

        if mint.is_some() {
            debug!(target: "SOL BRIDGE", "Got subscribe request for SPL token");
            debug!(target: "SOL BRIDGE", "Main wallet: {}", keypair.pubkey());
            debug!(target: "SOL BRIDGE", "Associated token address: {}", pubkey);
        } else {
            debug!(target: "SOL BRIDGE", "Got subscribe request for native SOL");
            debug!(target: "SOL BRIDGE", "Main wallet: {}", keypair.pubkey());
        }

        // Check if we're already subscribed
        if self.subscriptions.lock().await.contains(&pubkey) {
            return Ok(())
        }

        let rpc = RpcClient::new(self.rpc_server.to_string());

        // Fetch the current balance.
        let (prev_balance, decimals) = if mint.is_none() {
            (rpc.get_balance(&pubkey).map_err(SolFailed::from)?, 9)
        } else {
            let mint = mint.unwrap();
            match get_account_token_balance(&rpc, &pubkey, &mint) {
                Ok(v) => v,
                Err(_) => {
                    let (exists, decimals) = account_is_initialized_mint(&rpc, &mint);
                    if !exists {
                        debug!("Could not figure out the number of decimals in SPL token");
                        return Err(SolFailed::MintIsNotValid(mint.to_string()))
                    }
                    (0, decimals)
                }
            }
        };

        // WebSocket connection
        let builder = native_tls::TlsConnector::builder();
        let tls = TlsConnector::from(builder);
        let (stream, _) = websockets::connect(self.wss_server, tls).await?;
        let (mut write, mut read) = stream.split();

        // Subscription request build
        let sub_params =
            SubscribeParams { encoding: json!("jsonParsed"), commitment: json!("finalized") };

        let subscription = jsonrpc::request(
            json!("accountSubscribe"),
            json!([json!(pubkey.to_string()), json!(sub_params)]),
        );

        debug!(target: "SOLANA RPC", "--> {}", serde_json::to_string(&subscription)?);
        write.send(Message::text(serde_json::to_string(&subscription)?)).await?;

        // Subscription ID used for unsubscribing later.
        let mut sub_id: i64 = 0;

        // The balance we are going to receive from the JSONRPC notification
        let cur_balance: u64;

        let ping_payload: Vec<u8> = vec![42, 33, 31, 42];

        let iter_interval = 1;
        let mut sub_iter = 0;

        loop {
<<<<<<< HEAD
            let message = read.next().await.ok_or_else(|| Error::TungsteniteError)?;
=======
            let message = read
                .next()
                .await
                .ok_or_else(|| Error::TungsteniteError("No more messages".to_string()))?;
>>>>>>> 5bac09d3
            let message = message?;

            if let Message::Pong(_) = message.clone() {
                if sub_iter > 60 * 10 {
                    // 10 minutes
                    self.unsubscribe(&mut write, &pubkey, &sub_id).await?;
                    return Err(SolFailed::RpcError(format!("Deposit for {:?} expired", pubkey)))
                }
                sub_iter += iter_interval;
                async_std::task::sleep(Duration::from_secs(iter_interval)).await;
                write.send(Message::Ping(ping_payload.clone())).await?;
                continue
            };

            match serde_json::from_slice(&message.into_data())? {
                JsonResult::Resp(r) => {
                    // ACK
                    debug!(target: "SOLANA RPC", "<-- {}", serde_json::to_string(&r)?);
                    self.subscriptions.lock().await.push(pubkey);
                    sub_id = r.result.as_i64().unwrap();

                    // Start sending pings
                    write.send(Message::Ping(ping_payload.clone())).await?;
                }
                JsonResult::Err(e) => {
                    debug!(target: "SOLANA RPC", "<-- {}", serde_json::to_string(&e)?);

                    self.unsubscribe(&mut write, &pubkey, &sub_id).await?;
                    return Err(SolFailed::RpcError(e.error.message.to_string()))
                }
                JsonResult::Notif(n) => {
                    // Account updated
                    debug!(target: "SOLANA RPC", "Got WebSocket notification");
                    let params = n.params["result"]["value"].clone();

                    if mint.is_some() {
                        cur_balance = params["data"]["parsed"]["info"]["tokenAmount"]["amount"]
                            .as_str()
                            .unwrap()
                            .parse()
                            .map_err(Error::from)?;
                    } else {
                        cur_balance = params["lamports"].as_u64().unwrap();
                    }
                    break
                }
            }
        }

        let send_notification = self.notify_channel.0.clone();

        let self2 = self.clone();
        self2.unsubscribe(&mut write, &pubkey, &sub_id).await?;

        if cur_balance < prev_balance {
            return Err(SolFailed::Notification("New balance is less than previous balance".into()))
        }

        let amnt = cur_balance - prev_balance;

        if mint.is_some() {
            let ui_amnt = amnt / u64::pow(10, decimals as u32);

            send_notification
                .send(TokenNotification {
                    network: NetworkName::Solana,
                    token_id: generate_id(&mint.unwrap().to_string(), &NetworkName::Solana)?,
                    drk_pub_key,
                    received_balance: amnt,
                    decimals: decimals as u16,
                })
                .await
                .map_err(Error::from)?;

            debug!(target: "SOL BRIDGE", "Received {} {:?} tokens", ui_amnt, mint.unwrap());
            let _ = self.send_tok_to_main_wallet(&rpc, &mint.unwrap(), amnt, decimals, &keypair)?;
        } else {
            let ui_amnt = lamports_to_sol(amnt);

            send_notification
                .send(TokenNotification {
                    network: NetworkName::Solana,
                    token_id: generate_id(SOL_NATIVE_TOKEN_ID, &NetworkName::Solana)?,
                    drk_pub_key,
                    received_balance: amnt,
                    decimals: decimals as u16,
                })
                .await
                .map_err(Error::from)?;

            debug!(target: "SOL BRIDGE", "Received {} SOL", ui_amnt);
            let _ = self.send_sol_to_main_wallet(&rpc, amnt, &keypair)?;
        }

        Ok(())
    }

    async fn unsubscribe(
        self: Arc<Self>,
        write: &mut futures::stream::SplitSink<WsStream, tungstenite::Message>,
        pubkey: &Pubkey,
        sub_id: &i64,
    ) -> Result<()> {
        {
            let mut subscriptions = self.subscriptions.lock().await;
            let index = subscriptions.iter().position(|p| p == pubkey);
            if let Some(ind) = index {
                debug!(target: "SOL BRIDGE", "Removing subscription from list");
                subscriptions.remove(ind);
            }
        }

        let unsubscription = jsonrpc::request(json!("accountUnsubscribe"), json!([sub_id]));

        write.send(Message::text(serde_json::to_string(&unsubscription)?)).await?;

        Ok(())
    }

    fn send_tok_to_main_wallet(
        self: Arc<Self>,
        rpc: &RpcClient,
        mint: &Pubkey,
        amount: u64,
        decimals: u64,
        keypair: &Keypair,
    ) -> SolResult<Signature> {
        debug!(target: "SOL BRIDGE", "Sending {} {:?} tokens to main wallet",
            amount / u64::pow(10, decimals as u32), mint);

        // The token account from our main wallet
        let main_tok_pk = get_associated_token_address(&self.main_keypair.pubkey(), mint);
        // The token account from the deposit wallet
        let temp_tok_pk = get_associated_token_address(&keypair.pubkey(), mint);

        let mut instructions = vec![];

        match rpc.get_account_data(&main_tok_pk) {
            Ok(v) => {
                // This will fail in the event of unexpected data
                // otherwise it's valid token data, and we consider account initialized.
                spl_token::state::Account::unpack_from_slice(&v)?;
            }
            Err(_) => {
                // Unitinialized, so we add a creation instruction
                debug!("Main wallet token account is uninitialized. Adding init instruction.");
                let init_ix = create_associated_token_account(
                    &self.main_keypair.pubkey(), // fee payer
                    &self.main_keypair.pubkey(), // wallet
                    mint,
                );
                instructions.push(init_ix);
            }
        }

        // Transfer tokens from the deposit wallet to the main wallet
        let transfer_ix = spl_token::instruction::transfer_checked(
            &spl_token::id(),
            &temp_tok_pk,
            mint,
            &main_tok_pk,
            &keypair.pubkey(),
            &[],
            amount,
            decimals as u8,
        )?;
        instructions.push(transfer_ix);

        // Close the account and reap the rent if there's no more tokens on it.
        let (tok_balance, _) = get_account_token_balance(rpc, &temp_tok_pk, mint)?;
        if tok_balance - amount == 0 {
            debug!(target: "SOL BRIDGE", "Adding account close instruction because resulting balance is 0");
            let close_ix = spl_token::instruction::close_account(
                &spl_token::id(),
                &temp_tok_pk,
                &self.main_keypair.pubkey(),
                &keypair.pubkey(),
                &[],
            )?;
            instructions.push(close_ix);
        }

        let tx = Transaction::new_with_payer(&instructions, Some(&self.main_keypair.pubkey()));
        let signature = sign_and_send_transaction(rpc, tx, vec![&self.main_keypair, keypair])?;

        debug!(target: "SOL BRIDGE", "Sent tokens to main wallet: {}", signature);

        Ok(signature)
    }

    fn send_sol_to_main_wallet(
        self: Arc<Self>,
        rpc: &RpcClient,
        amount: u64,
        keypair: &Keypair,
    ) -> SolResult<Signature> {
        debug!(target: "SOL BRIDGE", "Sending {} SOL to main wallet", lamports_to_sol(amount));

        let ix =
            system_instruction::transfer(&keypair.pubkey(), &self.main_keypair.pubkey(), amount);
        let tx = Transaction::new_with_payer(&[ix], Some(&self.main_keypair.pubkey()));
        let signature = sign_and_send_transaction(rpc, tx, vec![&self.main_keypair, keypair])?;

        debug!(target: "SOL BRIDGE", "Sent {} SOL to main wallet: {}", lamports_to_sol(amount), signature);
        Ok(signature)
    }

    fn check_mint_address(&self, mint_address: Option<String>) -> SolResult<Option<Pubkey>> {
        if let Some(mint_addr) = mint_address {
            let pubkey = match Pubkey::from_str(&mint_addr) {
                Ok(v) => v,
                Err(e) => return Err(SolFailed::BadSolAddress(e.to_string())),
            };

            let rpc = RpcClient::new(self.rpc_server.to_string());

            if !account_is_initialized_mint(&rpc, &pubkey).0 {
                return Err(SolFailed::MintIsNotValid(mint_addr))
            }

            Ok(Some(pubkey))
        } else {
            Ok(None)
        }
    }
}

#[async_trait]
impl NetworkClient for SolClient {
    async fn subscribe(
        self: Arc<Self>,
        drk_pub_key: DrkPublicKey,
        mint_address: Option<String>,
        executor: Arc<Executor<'_>>,
    ) -> Result<TokenSubscribtion> {
        let keypair = Keypair::new();

        let public_key = keypair.pubkey().to_string();
        let private_key = serialize(&keypair);

        let mint = self.check_mint_address(mint_address)?;

        let rpc = RpcClient::new(self.rpc_server.to_string());

        if !self.check_main_account_balance(&rpc)? {
            warn!(target: "SOL BRIDGE", "Main account has no enough funds");
            return Err(Error::from(SolFailed::MainAccountNotEnoughValue))
        }

        executor
            .spawn(async move {
                let result = self.handle_subscribe_request(keypair, drk_pub_key, mint).await;
                if let Err(e) = result {
                    error!(target: "SOL BRIDGE SUBSCRIPTION","{}", e.to_string());
                }
            })
            .detach();

        Ok(TokenSubscribtion { private_key, public_key })
    }

    // in solana case private key it's the same as keypair
    async fn subscribe_with_keypair(
        self: Arc<Self>,
        private_key: Vec<u8>,
        _public_key: Vec<u8>,
        drk_pub_key: DrkPublicKey,
        mint_address: Option<String>,
        executor: Arc<Executor<'_>>,
    ) -> Result<String> {
        let keypair: Keypair = deserialize(&private_key)?;

        let public_key = keypair.pubkey().to_string();

        let mint = self.check_mint_address(mint_address)?;

        let rpc = RpcClient::new(self.rpc_server.to_string());

        if !self.check_main_account_balance(&rpc)? {
            return Err(Error::from(SolFailed::MainAccountNotEnoughValue))
        }

        executor
            .spawn(async move {
                let result = self.handle_subscribe_request(keypair, drk_pub_key, mint).await;
                if let Err(e) = result {
                    error!(target: "SOL BRIDGE SUBSCRIPTION","{}", e.to_string());
                }
            })
            .detach();

        Ok(public_key)
    }

    async fn get_notifier(self: Arc<Self>) -> Result<async_channel::Receiver<TokenNotification>> {
        Ok(self.notify_channel.1.clone())
    }

    async fn send(
        self: Arc<Self>,
        address: Vec<u8>,
        mint: Option<String>,
        amount: u64,
    ) -> Result<()> {
        debug!(target: "SOL BRIDGE", "start sending {} sol", lamports_to_sol(amount) );

        let rpc = RpcClient::new(self.rpc_server.to_string());
        let address: Pubkey = deserialize(&address)?;

        let mut decimals = 9;

        if mint.is_some() {
            let mint_address: Option<Pubkey> = self.check_mint_address(mint)?;
            if let Some(mint_addr) = mint_address {
                let tkn = rpc.get_token_supply(&mint_addr).map_err(SolFailed::from)?;
                decimals = tkn.decimals;
            };
        }

        // reverse truncate
        let amount = truncate(amount, decimals as u16, 8)?;

        let instruction =
            system_instruction::transfer(&self.main_keypair.pubkey(), &address, amount);

        let mut tx = Transaction::new_with_payer(&[instruction], Some(&self.main_keypair.pubkey()));
        let bhq = BlockhashQuery::default();
        match bhq.get_blockhash_and_fee_calculator(&rpc, rpc.commitment()) {
            Err(_) => panic!("Couldn't connect to RPC"),
            Ok(v) => tx.sign(&[&self.main_keypair], v.0),
        }

        let _signature = rpc.send_and_confirm_transaction(&tx).map_err(SolFailed::from)?;

        Ok(())
    }
}

/// Gets account token balance for given mint.
/// Returns: (amount, decimals)
pub fn get_account_token_balance(
    rpc: &RpcClient,
    address: &Pubkey,
    mint: &Pubkey,
) -> SolResult<(u64, u64)> {
    let mint_account = rpc.get_account(mint)?;
    let token_account = rpc.get_account(address)?;
    let mint_data = spl_token::state::Mint::unpack_from_slice(&mint_account.data)?;
    let token_data = spl_token::state::Account::unpack_from_slice(&token_account.data)?;

    Ok((token_data.amount, mint_data.decimals as u64))
}

/// Check if given account is a valid token mint
pub fn account_is_initialized_mint(rpc: &RpcClient, mint: &Pubkey) -> (bool, u64) {
    match rpc.get_token_supply(mint) {
        Ok(v) => (true, v.decimals as u64),
        Err(_) => (false, 0),
    }
}

pub fn sign_and_send_transaction(
    rpc: &RpcClient,
    mut tx: Transaction,
    signers: Vec<&Keypair>,
) -> SolResult<Signature> {
    let bhq = BlockhashQuery::default();
    match bhq.get_blockhash_and_fee_calculator(rpc, rpc.commitment()) {
        Err(_) => return Err(SolFailed::RpcError("Couldn't connect to RPC".into())),
        Ok(v) => tx.sign(&signers, v.0),
    }

    match rpc.send_and_confirm_transaction(&tx) {
        Ok(s) => Ok(s),
        Err(_) => Err(SolFailed::RpcError("Failed to send transaction".into())),
    }
}

impl Encodable for Keypair {
    fn encode<S: std::io::Write>(&self, s: S) -> Result<usize> {
        let key: Vec<u8> = self.to_bytes().to_vec();
        let len = key.encode(s)?;
        Ok(len)
    }
}

impl Decodable for Keypair {
    fn decode<D: std::io::Read>(mut d: D) -> Result<Self> {
        let key: Vec<u8> = Decodable::decode(&mut d)?;
        let key = Keypair::from_bytes(key.as_slice()).map_err(|_| {
            crate::Error::from(SolFailed::DecodeAndEncodeError("load keypair from slice".into()))
        })?;
        Ok(key)
    }
}

impl Encodable for Pubkey {
    fn encode<S: std::io::Write>(&self, s: S) -> Result<usize> {
        let key = self.to_string();
        let len = key.encode(s)?;
        Ok(len)
    }
}

impl Decodable for Pubkey {
    fn decode<D: std::io::Read>(mut d: D) -> Result<Self> {
        let key: String = Decodable::decode(&mut d)?;
        let key = Pubkey::try_from(key.as_str()).map_err(|_| {
            crate::Error::from(SolFailed::DecodeAndEncodeError("load public key from slice".into()))
        })?;
        Ok(key)
    }
}

#[derive(Debug, thiserror::Error)]
pub enum SolFailed {
    #[error("There is no enough value `{0}`")]
    NotEnoughValue(u64),
    #[error("Main Account Has no enough value")]
    MainAccountNotEnoughValue,
    #[error("Bad Sol Address: `{0}`")]
    BadSolAddress(String),
    #[error("Decode and decode keys error: `{0}`")]
    DecodeAndEncodeError(String),
    #[error(transparent)]
    WebSocketError(#[from] tungstenite::Error),
    #[error("RpcError: `{0}`")]
    RpcError(String),
    #[error(transparent)]
    SolClientError(#[from] solana_client::client_error::ClientError),
    #[error("Received Notification Error: `{0}`")]
    Notification(String),
    #[error(transparent)]
    ProgramError(#[from] solana_sdk::program_error::ProgramError),
    #[error("Given mint is not valid: `{0}`")]
    MintIsNotValid(String),
    #[error(transparent)]
    JsonError(#[from] serde_json::Error),
    #[error(transparent)]
    ParseError(#[from] solana_sdk::pubkey::ParsePubkeyError),
    #[error("Signature Error: `{0}`")]
    Signature(String),
    #[error(transparent)]
    Darkfi(#[from] crate::error::Error),
}

pub type SolResult<T> = std::result::Result<T, SolFailed>;<|MERGE_RESOLUTION|>--- conflicted
+++ resolved
@@ -161,14 +161,10 @@
         let mut sub_iter = 0;
 
         loop {
-<<<<<<< HEAD
-            let message = read.next().await.ok_or_else(|| Error::TungsteniteError)?;
-=======
             let message = read
                 .next()
                 .await
                 .ok_or_else(|| Error::TungsteniteError("No more messages".to_string()))?;
->>>>>>> 5bac09d3
             let message = message?;
 
             if let Message::Pong(_) = message.clone() {
