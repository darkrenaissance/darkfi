--- conflicted
+++ resolved
@@ -28,18 +28,9 @@
         Ok(path)
     }
 
-<<<<<<< HEAD
     // unique index in sql
     // unique index attribute will generate new ID every new table
     pub async fn save_key(path: PathBuf, pubkey: Vec<u8>, privkey: Vec<u8>) -> Result<()> {
-=======
-    pub async fn key_gen(
-        path: PathBuf,
-        _id: i32,
-        _pubkey: Vec<u8>,
-        _privkey: Vec<u8>,
-    ) -> Result<()> {
->>>>>>> 40e79b2c
         debug!(target: "key_gen", "Generating keys...");
         let connect = Connection::open(&path).expect("Failed to connect to database.");
         // TODO: ID should not be fixed
