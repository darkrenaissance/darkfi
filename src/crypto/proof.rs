--- conflicted
+++ resolved
@@ -51,11 +51,7 @@
     }
 }
 
-<<<<<<< HEAD
-#[derive(Clone, Default, Debug, PartialEq)]
-=======
-#[derive(Clone, Debug, PartialEq, Eq)]
->>>>>>> 22be735e
+#[derive(Clone, Default, Debug, PartialEq, Eq)]
 pub struct Proof(Vec<u8>);
 
 impl AsRef<[u8]> for Proof {
